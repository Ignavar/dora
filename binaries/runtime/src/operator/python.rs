--- conflicted
+++ resolved
@@ -76,26 +76,7 @@
             Python::with_gil(init_operator).wrap_err("failed to init python operator")?;
 
         while let Some(input) = inputs.blocking_recv() {
-<<<<<<< HEAD
             let status_enum = Python::with_gil(|py| {
-                operator.call_method1(
-                    py,
-                    "on_input",
-                    (input.id.to_string(), input.value, send_output.clone()),
-                )
-            })
-            .wrap_err("on_input failed")?;
-            let status_val = Python::with_gil(|py| status_enum.getattr(py, "value"))
-                .wrap_err("on_input must have enum return value")?;
-            let status: i32 = Python::with_gil(|py| status_val.extract(py))
-                .wrap_err("on_input has invalid return value")?;
-            match status {
-                0 => {}     // ok
-                1 => break, // stop
-                other => bail!("on_input returned invalid status {other}"),
-            }
-=======
-            Python::with_gil(|py| -> eyre::Result<_> {
                 operator
                     .call_method1(
                         py,
@@ -108,7 +89,15 @@
                     )
                     .map_err(traceback)
             })?;
->>>>>>> f568b3d9
+            let status_val = Python::with_gil(|py| status_enum.getattr(py, "value"))
+                .wrap_err("on_input must have enum return value")?;
+            let status: i32 = Python::with_gil(|py| status_val.extract(py))
+                .wrap_err("on_input has invalid return value")?;
+            match status {
+                0 => {}     // ok
+                1 => break, // stop
+                other => bail!("on_input returned invalid status {other}"),
+            }
         }
 
         Python::with_gil(|py| {

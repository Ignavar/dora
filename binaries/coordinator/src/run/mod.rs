use crate::{
    tcp_utils::{tcp_receive, tcp_send},
    DaemonConnections,
};

use dora_core::{descriptor::DescriptorExt, uhlc::HLC};
use dora_message::{
    common::DaemonId,
    coordinator_to_daemon::{DaemonCoordinatorEvent, SpawnDataflowNodes, Timestamped},
    daemon_to_coordinator::DaemonCoordinatorReply,
    descriptor::{Descriptor, ResolvedNode},
    id::NodeId,
};
use eyre::{bail, eyre, ContextCompat, WrapErr};
use itertools::Itertools;
use std::{
    collections::{BTreeMap, BTreeSet},
    path::PathBuf,
};
use uuid::{NoContext, Timestamp, Uuid};

#[tracing::instrument(skip(daemon_connections, clock))]
pub(super) async fn spawn_dataflow(
    dataflow: Descriptor,
    working_dir: PathBuf,
    daemon_connections: &mut DaemonConnections,
    clock: &HLC,
    uv: bool,
) -> eyre::Result<SpawnedDataflow> {
    let nodes = dataflow.resolve_aliases_and_set_defaults()?;
    let uuid = Uuid::new_v7(Timestamp::now(NoContext));

    let nodes_by_daemon = nodes.values().into_group_map_by(|n| &n.deploy.machine);

<<<<<<< HEAD
    let mut daemons = BTreeSet::new();
    for (machine, nodes_on_machine) in &nodes_by_daemon {
        let spawn_nodes = nodes_on_machine.iter().map(|n| n.id.clone()).collect();
        tracing::debug!(
            "Spawning dataflow `{uuid}` on machine `{machine:?}` (nodes: {spawn_nodes:?})"
        );

        let spawn_command = SpawnDataflowNodes {
            dataflow_id: uuid,
            working_dir: working_dir.clone(),
            nodes: nodes.clone(),
            dataflow_descriptor: dataflow.clone(),
            spawn_nodes,
            uv: false,
        };
        let message = serde_json::to_vec(&Timestamped {
            inner: DaemonCoordinatorEvent::Spawn(spawn_command),
            timestamp: clock.new_timestamp(),
        })?;
=======
    let spawn_command = SpawnDataflowNodes {
        dataflow_id: uuid,
        working_dir,
        nodes: nodes.clone(),
        machine_listen_ports,
        dataflow_descriptor: dataflow,
        uv,
    };
    let message = serde_json::to_vec(&Timestamped {
        inner: DaemonCoordinatorEvent::Spawn(spawn_command),
        timestamp: clock.new_timestamp(),
    })?;
>>>>>>> b9b8ced6

        let daemon_id = spawn_dataflow_on_machine(daemon_connections, machine.as_deref(), &message)
            .await
            .wrap_err_with(|| format!("failed to spawn dataflow on machine `{machine:?}`"))?;
        daemons.insert(daemon_id);
    }

    tracing::info!("successfully spawned dataflow `{uuid}`");

    Ok(SpawnedDataflow {
        uuid,
        daemons,
        nodes,
    })
}

async fn spawn_dataflow_on_machine(
    daemon_connections: &mut DaemonConnections,
    machine: Option<&str>,
    message: &[u8],
) -> Result<DaemonId, eyre::ErrReport> {
    let daemon_id = match machine {
        Some(machine) => daemon_connections
            .get_matching_daemon_id(machine)
            .wrap_err_with(|| format!("no matching daemon for machine id {machine:?}"))?
            .clone(),
        None => daemon_connections
            .unnamed()
            .next()
            .wrap_err("no unnamed daemon connections")?
            .clone(),
    };

    let daemon_connection = daemon_connections
        .get_mut(&daemon_id)
        .wrap_err_with(|| format!("no daemon connection for daemon `{daemon_id}`"))?;
    tcp_send(&mut daemon_connection.stream, message)
        .await
        .wrap_err("failed to send spawn message to daemon")?;
    let reply_raw = tcp_receive(&mut daemon_connection.stream)
        .await
        .wrap_err("failed to receive spawn reply from daemon")?;
    match serde_json::from_slice(&reply_raw)
        .wrap_err("failed to deserialize spawn reply from daemon")?
    {
        DaemonCoordinatorReply::SpawnResult(result) => result
            .map_err(|e| eyre!(e))
            .wrap_err("daemon returned an error")?,
        _ => bail!("unexpected reply"),
    }
    Ok(daemon_id)
}

pub struct SpawnedDataflow {
    pub uuid: Uuid,
    pub daemons: BTreeSet<DaemonId>,
    pub nodes: BTreeMap<NodeId, ResolvedNode>,
}<|MERGE_RESOLUTION|>--- conflicted
+++ resolved
@@ -32,7 +32,6 @@
 
     let nodes_by_daemon = nodes.values().into_group_map_by(|n| &n.deploy.machine);
 
-<<<<<<< HEAD
     let mut daemons = BTreeSet::new();
     for (machine, nodes_on_machine) in &nodes_by_daemon {
         let spawn_nodes = nodes_on_machine.iter().map(|n| n.id.clone()).collect();
@@ -46,26 +45,12 @@
             nodes: nodes.clone(),
             dataflow_descriptor: dataflow.clone(),
             spawn_nodes,
-            uv: false,
+            uv,
         };
         let message = serde_json::to_vec(&Timestamped {
             inner: DaemonCoordinatorEvent::Spawn(spawn_command),
             timestamp: clock.new_timestamp(),
         })?;
-=======
-    let spawn_command = SpawnDataflowNodes {
-        dataflow_id: uuid,
-        working_dir,
-        nodes: nodes.clone(),
-        machine_listen_ports,
-        dataflow_descriptor: dataflow,
-        uv,
-    };
-    let message = serde_json::to_vec(&Timestamped {
-        inner: DaemonCoordinatorEvent::Spawn(spawn_command),
-        timestamp: clock.new_timestamp(),
-    })?;
->>>>>>> b9b8ced6
 
         let daemon_id = spawn_dataflow_on_machine(daemon_connections, machine.as_deref(), &message)
             .await

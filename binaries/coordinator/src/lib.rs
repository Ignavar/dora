--- conflicted
+++ resolved
@@ -138,15 +138,9 @@
         .await
         .wrap_err("failed to create control events")?;
 
-<<<<<<< HEAD
     let daemon_heartbeat_interval =
         tokio_stream::wrappers::IntervalStream::new(tokio::time::interval(Duration::from_secs(3)))
             .map(|_| Event::DaemonHeartbeatInterval);
-=======
-    let daemon_watchdog_interval =
-        tokio_stream::wrappers::IntervalStream::new(tokio::time::interval(Duration::from_secs(3)))
-            .map(|_| Event::DaemonWatchdogInterval);
->>>>>>> b93b9a98
 
     // events that should be aborted on `dora destroy`
     let (abortable_events, abort_handle) = futures::stream::abortable(

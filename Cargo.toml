--- conflicted
+++ resolved
@@ -7,19 +7,9 @@
 
 [workspace]
 members = [
-<<<<<<< HEAD
-    "api/rust/node",
-    "api/rust/operator",
-    "api/rust/operator/macros",
-    "coordinator",
-    "common",
-    "runtime",
-    "runtime/examples/example-operator",
-    "zenoh-logger",
-=======
-  "api/node",
-  "api/operator",
-  "api/operator/macros",
+  "api/rust/node",
+  "api/rust/operator",
+  "api/rust/operator/macros",
   "coordinator",
   "message",
   "metrics",
@@ -29,7 +19,6 @@
   "runtime",
   "runtime/examples/example-operator",
   "zenoh-logger",
->>>>>>> 3ebf4034
 ]
 
 [dependencies]